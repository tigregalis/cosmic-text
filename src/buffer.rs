--- conflicted
+++ resolved
@@ -12,15 +12,10 @@
 //! based on the [`Buffer`]'s scroll position, width, height and wrapping mode.
 
 #[cfg(not(feature = "std"))]
-<<<<<<< HEAD
 use alloc::{
     string::{String, ToString},
     vec::Vec,
 };
-=======
-use alloc::{string::String, vec::Vec};
-use core::{cmp, fmt};
->>>>>>> 9a975ad7
 use unicode_segmentation::UnicodeSegmentation;
 
 use crate::{
@@ -563,7 +558,6 @@
         Some(line.layout(font_system, self.width, self.wrap))
     }
 
-<<<<<<< HEAD
     /// Lay out all lines without shaping
     pub fn layout_lines(&mut self, font_system: &mut FontSystem) {
         let mut should_update_line_heights = false;
@@ -577,15 +571,6 @@
         if should_update_line_heights {
             self.update_line_heights();
         }
-=======
-    /// Set the current [`Metrics`]
-    ///
-    /// # Panics
-    ///
-    /// Will panic if `metrics.font_size` is zero.
-    pub fn set_metrics(&mut self, font_system: &mut FontSystem, metrics: Metrics) {
-        self.set_metrics_and_size(font_system, metrics, self.width, self.height);
->>>>>>> 9a975ad7
     }
 
     /// Get the current [`Wrap`]
@@ -609,32 +594,12 @@
 
     /// Set the current buffer dimensions
     pub fn set_size(&mut self, font_system: &mut FontSystem, width: f32, height: f32) {
-        self.set_metrics_and_size(font_system, self.metrics, width, height);
-    }
-
-    /// Set the current [`Metrics`] and buffer dimensions at the same time
-    ///
-    /// # Panics
-    ///
-    /// Will panic if `metrics.font_size` is zero.
-    pub fn set_metrics_and_size(
-        &mut self,
-        font_system: &mut FontSystem,
-        metrics: Metrics,
-        width: f32,
-        height: f32,
-    ) {
         let clamped_width = width.max(0.0);
         let clamped_height = height.max(0.0);
-
-        if metrics != self.metrics || clamped_width != self.width || clamped_height != self.height {
-            assert_ne!(metrics.font_size, 0.0, "font size cannot be 0");
-            self.metrics = metrics;
-            self.width = clamped_width;
-            self.height = clamped_height;
-            self.relayout(font_system);
-            self.shape_until_scroll(font_system);
-        }
+        self.width = clamped_width;
+        self.height = clamped_height;
+        self.relayout(font_system);
+        self.shape_until_scroll(font_system);
     }
 
     /// Get the current scroll location in terms of visual lines
@@ -1052,16 +1017,6 @@
         self.inner.set_size(self.font_system, width, height);
     }
 
-    /// Set the current [`Metrics`] and buffer dimensions at the same time
-    ///
-    /// # Panics
-    ///
-    /// Will panic if `metrics.font_size` is zero.
-    pub fn set_metrics_and_size(&mut self, metrics: Metrics, width: f32, height: f32) {
-        self.inner
-            .set_metrics_and_size(self.font_system, metrics, width, height);
-    }
-
     /// Set text of buffer, using provided attributes for each line by default
     pub fn set_text(&mut self, text: &str, attrs: Attrs, shaping: Shaping) {
         self.inner.set_text(self.font_system, text, attrs, shaping);
